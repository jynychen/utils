package stringsutil

import (
	"fmt"
	"strings"
	"unicode"
)

// https://www.dotnetperls.com/between-before-after-go

// Between extracts the string between a and b
// returns value as is and error if a or b are not found
func Between(value string, a string, b string) (string, error) {
	after, err := After(value, a)
	if err != nil {
		return value, err
	}
	final, err := Before(after, b)
	if err != nil {
		return value, err
	}
	return final, nil
}

// Before extracts the string before a from value
// returns value as is and error if a is not found
func Before(value string, a string) (string, error) {
	pos := strings.Index(value, a)
	if pos == -1 {
		return value, fmt.Errorf("%s not found in %s", a, value)
	}
	return value[0:pos], nil
}

// After extracts the string after a from value
// returns value as is and error if a is not found
func After(value string, a string) (string, error) {
	pos := strings.Index(value, a)
	if pos == -1 {
		return value, fmt.Errorf("%s not found in %s", a, value)
	}
	adjustedPos := pos + len(a)
	if adjustedPos >= len(value) {
		return value, fmt.Errorf("After: %s is not long enough to contain %s", value, a)
	}
	return value[adjustedPos:], nil
}

// HasPrefixAny checks if the string starts with any specified prefix
func HasPrefixAny(s string, prefixes ...string) bool {
	for _, prefix := range prefixes {
		if strings.HasPrefix(s, prefix) {
			return true
		}
	}
	return false
}

// HasSuffixAny checks if the string ends with any specified suffix
func HasSuffixAny(s string, suffixes ...string) bool {
	for _, suffix := range suffixes {
		if strings.HasSuffix(s, suffix) {
			return true
		}
	}
	return false
}

// TrimPrefixAny trims all prefixes from string in order
func TrimPrefixAny(s string, prefixes ...string) string {
	for _, prefix := range prefixes {
		s = strings.TrimPrefix(s, prefix)
	}
	return s
}

// TrimSuffixAny trims all suffixes from string in order
func TrimSuffixAny(s string, suffixes ...string) string {
	for _, suffix := range suffixes {
		s = strings.TrimSuffix(s, suffix)
	}
	return s
}

// Join concatenates the elements of its first argument to create a single string. The separator
// string sep is placed between elements in the resulting string.
func Join(elems []interface{}, sep string) string {
	switch len(elems) {
	case 0:
		return ""
	case 1:
		return fmt.Sprint(elems[0])
	}
	n := len(sep) * (len(elems) - 1)
	for i := 0; i < len(elems); i++ {
		n += len(fmt.Sprint(elems[i]))
	}

	var b strings.Builder
	b.Grow(n)
	b.WriteString(fmt.Sprint(elems[0]))
	for _, s := range elems[1:] {
		b.WriteString(sep)
		b.WriteString(fmt.Sprint(s))
	}
	return b.String()
}

// HasPrefixI is case insensitive HasPrefix
func HasPrefixI(s, prefix string) bool {
	return strings.HasPrefix(strings.ToLower(s), strings.ToLower(prefix))
}

// HasSuffixI is case insensitive HasSuffix
func HasSuffixI(s, suffix string) bool {
	return strings.HasSuffix(strings.ToLower(s), strings.ToLower(suffix))
}

// Reverse the string
func Reverse(s string) string {
	n := 0
	rune := make([]rune, len(s))
	for _, r := range s {
		rune[n] = r
		n++
	}
	rune = rune[0:n]
	for i := 0; i < n/2; i++ {
		rune[i], rune[n-1-i] = rune[n-1-i], rune[i]
	}
	return string(rune)
}

// ContainsAny returns true is s contains any specified substring
func ContainsAny(s string, ss ...string) bool {
	for _, sss := range ss {
		if strings.Contains(s, sss) {
			return true
		}
	}
	return false
}

// EqualFoldAny returns true if s is equal to any specified substring
func EqualFoldAny(s string, ss ...string) bool {
	for _, sss := range ss {
		if strings.EqualFold(s, sss) {
			return true
		}
	}
	return false
}

// IndexAt look for a substring starting at position x
func IndexAt(s, sep string, n int) int {
	idx := strings.Index(s[n:], sep)
	if idx > -1 {
		idx += n
	}
	return idx
}

// SplitAny string by a list of separators
func SplitAny(s string, seps ...string) []string {
	sepsStr := strings.Join(seps, "")
	splitter := func(r rune) bool {
		return strings.ContainsRune(sepsStr, r)
	}
	return strings.FieldsFunc(s, splitter)
}

// SlideWithLength returns all the strings of the specified length while moving forward the extraction window
func SlideWithLength(s string, l int) chan string {
	out := make(chan string)

	go func(s string, l int) {
		defer close(out)

		if len(s) < l {
			out <- s
			return
		}

		for i := 0; i < len(s); i++ {
			if i+l <= len(s) {
				out <- s[i : i+l]
			} else {
				out <- s[i:]
				break
			}
		}
	}(s, l)

	return out
}

// ReplaceAll returns a copy of the string s with all
// instances of old incrementally replaced by new.
func ReplaceAll(s, new string, olds ...string) string {
	for _, old := range olds {
		s = strings.ReplaceAll(s, old, new)
	}
	return s
}

type LongestSequence struct {
	Sequence string
	Count    int
}

// LongestRepeatingSequence finds the longest repeating non-overlapping sequence in a string
func LongestRepeatingSequence(s string) LongestSequence {
	res := ""
	resLength := 0
	n := len(s)
	lcsre := make([][]int, n+1)

	for i := range lcsre {
		lcsre[i] = make([]int, n+1)
	}

	idx := 0
	for i := 1; i <= n; i++ {
		for j := i + 1; j <= n; j++ {
			if s[i-1] == s[j-1] && lcsre[i-1][j-1] < (j-i) {
				lcsre[i][j] = lcsre[i-1][j-1] + 1
				if lcsre[i][j] > resLength {
					resLength = lcsre[i][j]
					if i > idx {
						idx = i
					}
				}
			} else {
				lcsre[i][j] = 0
			}
		}
	}
	if resLength > 0 {
		for i := idx - resLength + 1; i <= idx; i++ {
			res += string(s[i-1])
		}
	}
	resCount := 0
	if res != "" {
		resCount = strings.Count(s, res)
	}
	return LongestSequence{Sequence: res, Count: resCount}
}

<<<<<<< HEAD
// IsPrintable checks if the strings is made only of printable characters
func IsPrintable(s string) bool {
	sWithOnlyPrintable := strings.Map(func(r rune) rune {
		if unicode.IsPrint(r) {
			return r
		}
		return -1
	}, s)

	return EqualFoldAny(s, sWithOnlyPrintable)
}

// IsCTRLC checks if the string is CTRL+C
func IsCTRLC(s string) bool {
	return len(s) == 1 && s[0] == '\x03'
=======
// Truncate a string to max length
func Truncate(data string, maxSize int) string {
	if maxSize >= 0 && len(data) > maxSize {
		return data[:maxSize]
	}
	return data
>>>>>>> f2f23d36
}<|MERGE_RESOLUTION|>--- conflicted
+++ resolved
@@ -247,7 +247,6 @@
 	return LongestSequence{Sequence: res, Count: resCount}
 }
 
-<<<<<<< HEAD
 // IsPrintable checks if the strings is made only of printable characters
 func IsPrintable(s string) bool {
 	sWithOnlyPrintable := strings.Map(func(r rune) rune {
@@ -263,12 +262,12 @@
 // IsCTRLC checks if the string is CTRL+C
 func IsCTRLC(s string) bool {
 	return len(s) == 1 && s[0] == '\x03'
-=======
+}
+
 // Truncate a string to max length
 func Truncate(data string, maxSize int) string {
 	if maxSize >= 0 && len(data) > maxSize {
 		return data[:maxSize]
 	}
 	return data
->>>>>>> f2f23d36
 }