package stringsutil

import (
	"testing"

	"github.com/stretchr/testify/require"
)

type betweentest struct {
	After     string
	Before    string
	Result    string
	WantError bool
}

func TestBetween(t *testing.T) {
	tests := map[string]betweentest{
		"a b c":                            {After: "a", Before: "c", Result: " b ", WantError: false},
		"this is a test":                   {After: "this", Before: "test", Result: " is a ", WantError: false},
		"this is a test bbb test":          {After: "test", Before: "test", Result: " bbb ", WantError: false},
		"this is a test with before error": {After: "test", Before: "testt", Result: "this is a test with before error", WantError: true},
		"this is a test with after error":  {After: "testt", Before: "test", Result: "this is a test with after error", WantError: true},
	}
	for str, test := range tests {
		res, err := Between(str, test.After, test.Before)
		if test.WantError {
			require.Error(t, err)
		}
		require.Equalf(t, test.Result, res, "test: %s after: %s before: %s result: %s", str, test.After, test.Before, res)
	}
}

func TestBefore(t *testing.T) {
	tests := map[string]betweentest{
		"a b c":                        {Before: "c", Result: "a b ", WantError: false},
		"this is a test":               {Before: "test", Result: "this is a ", WantError: false},
		"this is a test with second t": {Before: "testt", Result: "this is a test with second t", WantError: true},
	}
	for str, test := range tests {
		res, err := Before(str, test.Before)
		if test.WantError {
			require.Error(t, err)
		}
		require.Equalf(t, test.Result, res, "test: %s before: %s result: %s", str, test.Before, res)
	}
}

func TestAfter(t *testing.T) {
	tests := map[string]betweentest{
		"a b c":                        {After: "a", Result: " b c", WantError: false},
		"this is a test":               {After: "this", Result: " is a test", WantError: false},
		"this is a test with second t": {After: "testt", Result: "this is a test with second t", WantError: true},
	}
	for str, test := range tests {
		res, err := After(str, test.After)
		if test.WantError {
			require.Error(t, err)
		}
		require.Equalf(t, test.Result, res, "test: %s after: %s result: %s", str, test.After, res)
	}
}

type prefixsuffixtest struct {
	Prefixes []string
	Suffixes []string
	Result   interface{}
}

func TestHasPrefixAny(t *testing.T) {
	tests := map[string]prefixsuffixtest{
		"a b c":     {Prefixes: []string{"a"}, Result: true},
		"a b c d":   {Prefixes: []string{"a b", "a"}, Result: true},
		"a b c d e": {Prefixes: []string{"b", "o", "a"}, Result: true},
		"test test": {Prefixes: []string{"a", "b"}, Result: false},
	}
	for str, test := range tests {
		res := HasPrefixAny(str, test.Prefixes...)
		require.Equalf(t, test.Result, res, "test: %s prefixes: %+v result: %s", str, test.Prefixes, res)
	}
}

func TestHasSuffixAny(t *testing.T) {
	tests := map[string]prefixsuffixtest{
		"a b c":     {Suffixes: []string{"c"}, Result: true},
		"a b c d":   {Suffixes: []string{"c d", "a"}, Result: true},
		"a b c d e": {Suffixes: []string{"c", "d", "e"}, Result: true},
		"test test": {Suffixes: []string{"a", "b"}, Result: false},
	}
	for str, test := range tests {
		res := HasSuffixAny(str, test.Suffixes...)
		require.Equalf(t, test.Result, res, "test: %s suffixes: %+v result: %s", str, test.Suffixes, res)
	}
}

func TestTrimPrefixAny(t *testing.T) {
	tests := map[string]prefixsuffixtest{
		"a b c":     {Prefixes: []string{"a"}, Result: " b c"},
		"a b c d":   {Prefixes: []string{"a b", "a"}, Result: " c d"},
		"a b c d e": {Prefixes: []string{"b", "o", "a"}, Result: " b c d e"},
		"test test": {Prefixes: []string{"a", "b"}, Result: "test test"},
	}
	for str, test := range tests {
		res := TrimPrefixAny(str, test.Prefixes...)
		require.Equalf(t, test.Result, res, "test: %s prefixes: %+v result: %s", str, test.Prefixes, res)
	}
}

func TestTrimSuffixAny(t *testing.T) {
	tests := map[string]prefixsuffixtest{
		"a b c":     {Suffixes: []string{"c"}, Result: "a b "},
		"a b c d":   {Suffixes: []string{"c d", "a"}, Result: "a b "},
		"a b c d e": {Suffixes: []string{"e"}, Result: "a b c d "},
		"test test": {Suffixes: []string{"a", "b"}, Result: "test test"},
	}
	for str, test := range tests {
		res := TrimSuffixAny(str, test.Suffixes...)
		require.Equalf(t, test.Result, res, "test: %s suffixes: %+v result: %s", str, test.Suffixes, res)
	}
}

type jointest struct {
	Items     []interface{}
	Separator string
	Result    string
}

func TestJoin(t *testing.T) {
	tests := []jointest{
		{Items: []interface{}{"a"}, Separator: "", Result: "a"},
		{Items: []interface{}{"a", "b"}, Separator: ",", Result: "a,b"},
		{Items: []interface{}{"a", "b", 1}, Separator: ",", Result: "a,b,1"},
		{Items: []interface{}{2, "b", 1}, Separator: "", Result: "2b1"},
	}
	for _, test := range tests {
		res := Join(test.Items, test.Separator)
		require.Equalf(t, test.Result, res, "test: %+v", test)
	}
}

func TestHasPrefixI(t *testing.T) {
	tests := map[string]prefixsuffixtest{
		"a b c":   {Prefixes: []string{"a"}, Result: true},
		"A b c d": {Prefixes: []string{"a"}, Result: true},
		"Ab c d":  {Prefixes: []string{"b"}, Result: false},
	}
	for str, test := range tests {
		res := HasPrefixI(str, test.Prefixes[0])
		require.Equalf(t, test.Result, res, "test: %s prefixes: %+v result: %s", str, test.Prefixes, res)
	}
}

func TestHasSuffixI(t *testing.T) {
	tests := map[string]prefixsuffixtest{
		"a b c":  {Prefixes: []string{"c"}, Result: true},
		"A b C":  {Prefixes: []string{"c"}, Result: true},
		"Ab c d": {Prefixes: []string{"c"}, Result: false},
	}
	for str, test := range tests {
		res := HasSuffixI(str, test.Prefixes[0])
		require.Equalf(t, test.Result, res, "test: %s suffixes: %+v result: %s", str, test.Suffixes, res)
	}
}

func TestReverse(t *testing.T) {
	tests := map[string]string{
		"abc":          "cba",
		"A b C":        "C b A",
		"Ab c d":       "d c bA",
		"hello world!": "!dlrow olleh",
		"!@#$%^&*()":   ")(*&^%$#@!",
		"明日は晴天り":       "り天晴は日明",
	}
	for str, expRes := range tests {
		res := Reverse(str)
		require.Equalf(t, expRes, res, "test: %s expected: %+v result: %s", str, expRes, res)
	}
}

type containstest struct {
	Items  []string
	Result bool
}

type replacealltest struct {
	Old    string
	New    string
	Result string
}

func TestContainsAny(t *testing.T) {
	tests := map[string]containstest{
		"abc":   {Items: []string{"a", "b"}, Result: true},
		"abcd":  {Items: []string{"x", "b"}, Result: true},
		"A b C": {Items: []string{"x"}, Result: false},
	}
	for str, test := range tests {
		res := ContainsAny(str, test.Items...)
		require.Equalf(t, test.Result, res, "test: %+v", res)
	}
}

func TestEqualFoldAny(t *testing.T) {
	tests := map[string]containstest{
		"abc":   {Items: []string{"a", "Abc"}, Result: true},
		"abcd":  {Items: []string{"x", "ABcD"}, Result: true},
		"A b C": {Items: []string{"x"}, Result: false},
		"hello": {Items: []string{"llo", "heLLo"}, Result: true},
		"world": {Items: []string{"Hello", "WoRld"}, Result: true},
	}
	for str, test := range tests {
		res := EqualFoldAny(str, test.Items...)
		require.Equalf(t, test.Result, res, "test: %+v", res)
	}
}

type attest struct {
	After  int
	Search string
	Result interface{}
}

func TestIndexAt(t *testing.T) {
	tests := map[string]attest{
		"a a b":          {After: 1, Search: "a", Result: 2},
		"test":           {After: 1, Search: "t", Result: 3},
		"test test":      {After: 4, Search: "test", Result: 5},
		"test test test": {After: 0, Search: "test", Result: 0},
	}
	for str, test := range tests {
		res := IndexAt(str, test.Search, test.After)
		require.Equalf(t, test.Result, res, "test: %s after: %d search: %s result: %d", str, test.After, test.Search, res)
	}
}

type splitanytest struct {
	Splitset []string
	Result   interface{}
}

func TestSplitAny(t *testing.T) {
	tests := map[string]splitanytest{
		"a a b":        {Splitset: []string{" "}, Result: []string{"a", "a", "b"}},
		"test1test2 3": {Splitset: []string{"1", "2", " "}, Result: []string{"test", "test", "3"}},
	}
	for str, test := range tests {
		res := SplitAny(str, test.Splitset...)
		require.Equalf(t, test.Result, res, "test: %s splitset: %v result: %v got: %v", str, test.Splitset, test.Result, res)
	}
}

func TestSlideWithLength(t *testing.T) {
	var res []string
	c := SlideWithLength("test123", 4)
	require.NotNil(t, c)
	for cc := range c {
		res = append(res, cc)
	}
	require.Equal(t, []string{"test", "est1", "st12", "t123", "123"}, res)
}

func TestReplaceAll(t *testing.T) {
	tests := map[string]replacealltest{
		"hello":      {Old: "l", New: "k", Result: "hekko"},
		"abcd":       {Old: "a", New: "b", Result: "bbcd"},
		"A b C":      {Old: " ", New: "", Result: "AbC"},
		"!@#$%^&*()": {Old: "@", New: "_", Result: "!_#$%^&*()"},
	}
	for str, test := range tests {
		res := ReplaceAll(str, test.New, test.Old)
		require.Equalf(t, test.Result, res, "test: %s, new: %s, old: %s, expected: %s, got: %s", str, test.New, test.Old, test.Result, res)
	}
}

func TestLongestRepeatingSequence(t *testing.T) {
	tests := []struct {
		s        string
		expected string
	}{
		{"abcdefg", ""},
		{"abcabcabc", "abc"},
		{"abcdefabcdef", "abcdef"},
		{"abcdefgabcdefg", "abcdefg"},
		{"abcabcdefdef", "abc"},
	}

	for _, test := range tests {
		result := LongestRepeatingSequence(test.s)
		require.Equalf(t, test.expected, result.Sequence, "test: %s, expected %q, got: %s", test.s, test.expected, result.Sequence)
	}
}

<<<<<<< HEAD
func TestIsPrintable(t *testing.T) {
	tests := []struct {
		s        string
		expected bool
	}{
		{"abcdefg", true},
		{"abcabcabc", true},
		{"abcdefabcdef", true},
		{"abcdefgabcdefg", true},
		{"abcabcdefdef", true},
		{"\x03", false},
	}

	for _, test := range tests {
		result := IsPrintable(test.s)
		require.Equalf(t, test.expected, result, "test: %s, expected %q, got: %s", test.s, test.expected, result)
	}
}

func TestIsCTRLC(t *testing.T) {
	tests := []struct {
		s        string
		expected bool
	}{
		{"aaa", false},
		{"\x03", true},
	}

	for _, test := range tests {
		result := IsCTRLC(test.s)
		require.Equalf(t, test.expected, result, "test: %s, expected %q, got: %s", test.s, test.expected, result)
=======
type truncateTest struct {
	test    string
	maxSize int
	result  string
}

func TestTruncate(t *testing.T) {
	tests := []truncateTest{
		{test: "abcd", maxSize: -1, result: "abcd"},
		{test: "abcd", maxSize: 0, result: ""},
		{test: "abcde", maxSize: 3, result: "abc"},
		{test: "abcdef", maxSize: 8, result: "abcdef"},
		{test: "abcdefg", maxSize: 6, result: "abcdef"},
		{test: "aaaa", maxSize: 20, result: "aaaa"},
		{test: "aaaa", maxSize: 4, result: "aaaa"},
	}

	for _, test := range tests {
		res := Truncate(test.test, test.maxSize)
		require.Equalf(t, test.result, res, "test:%s maxsize: %d result: %s", test.test, test.maxSize, res)
>>>>>>> f2f23d36
	}
}<|MERGE_RESOLUTION|>--- conflicted
+++ resolved
@@ -289,7 +289,6 @@
 	}
 }
 
-<<<<<<< HEAD
 func TestIsPrintable(t *testing.T) {
 	tests := []struct {
 		s        string
@@ -321,7 +320,9 @@
 	for _, test := range tests {
 		result := IsCTRLC(test.s)
 		require.Equalf(t, test.expected, result, "test: %s, expected %q, got: %s", test.s, test.expected, result)
-=======
+	}
+}
+
 type truncateTest struct {
 	test    string
 	maxSize int
@@ -342,6 +343,5 @@
 	for _, test := range tests {
 		res := Truncate(test.test, test.maxSize)
 		require.Equalf(t, test.result, res, "test:%s maxsize: %d result: %s", test.test, test.maxSize, res)
->>>>>>> f2f23d36
 	}
 }