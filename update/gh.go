package updateutils

import (
	"archive/tar"
	"archive/zip"
	"bytes"
	"compress/gzip"
	"context"
	"fmt"
	"io"
	"net/http"
	"os"
	"runtime"
	"strings"

	"github.com/cheggaaa/pb/v3"
	"github.com/google/go-github/v30/github"
	errorutil "github.com/projectdiscovery/utils/errors"
	"golang.org/x/oauth2"
)

var (
	extIfFound      = ".exe"
	ErrNoAssetFound = errorutil.NewWithFmt("update: could not find release asset for your platform (%s/%s)")
	GHAssetName     = ""
)

// GHReleaseDownloader fetches and reads release of a gh repo
type GHReleaseDownloader struct {
<<<<<<< HEAD
	ToolName string // we assume toolname and ToolName are always same
	Format   AssetFormat
	AssetID  int

	client     *github.Client
	httpClient *http.Client
=======
	ToolName  string // we assume toolname and ToolName are always same
	Format    AssetFormat
	AssetID   int
	AssetName string
	client    *github.Client
>>>>>>> 839aeb49
}

// NewghReleaseDownloader instance
func NewghReleaseDownloader(toolName string) *GHReleaseDownloader {
	httpClient := &http.Client{
		Timeout:   DownloadUpdateTimeout,
		Transport: &http.Transport{},
	}
	if token := os.Getenv("GITHUB_TOKEN"); token != "" {
		httpClient = oauth2.NewClient(context.Background(), oauth2.StaticTokenSource(&oauth2.Token{AccessToken: token}))
	}
<<<<<<< HEAD
	return &GHReleaseDownloader{client: github.NewClient(httpClient), ToolName: toolName, httpClient: httpClient}
=======
	ghrd := GHReleaseDownloader{client: github.NewClient(DefaultHttpClient), ToolName: toolName}

	if ghrd.AssetName == "" && GHAssetName != "" {
		ghrd.AssetName = GHAssetName
	}
	if ghrd.AssetName == "" {
		ghrd.AssetName = ghrd.ToolName
	}
	return &ghrd
>>>>>>> 839aeb49
}

// getLatestRelease returns latest release of error
func (d *GHReleaseDownloader) GetLatestRelease() (*github.RepositoryRelease, error) {
	release, resp, err := d.client.Repositories.GetLatestRelease(context.Background(), Organization, d.ToolName)
	if err != nil {
		if resp != nil && resp.StatusCode == 404 {
			return nil, fmt.Errorf("repo %v/%v not found got %v", Organization, d.ToolName, err)
		}
		return nil, err
	}
	return release, nil
}

// getAssetIDFromRelease finds AssetID from release or returns a descriptive error
func (d *GHReleaseDownloader) GetAssetIDFromRelease(latest *github.RepositoryRelease) error {
	builder := &strings.Builder{}
	builder.WriteString(d.AssetName)
	builder.WriteString("_")
	builder.WriteString(strings.TrimPrefix(latest.GetTagName(), "v"))
	builder.WriteString("_")
	if strings.EqualFold(runtime.GOOS, "darwin") {
		builder.WriteString("macOS")
	} else {
		builder.WriteString(runtime.GOOS)
	}
	builder.WriteString("_")
	builder.WriteString(runtime.GOARCH)

loop:
	for _, v := range latest.Assets {
		asset := *v.Name
		switch {
		case strings.Contains(asset, ".zip"):
			if strings.EqualFold(asset, builder.String()+".zip") {
				d.AssetID = int(*v.ID)
				d.Format = Zip
				break loop
			}
		case strings.Contains(asset, ".tar.gz"):
			if strings.EqualFold(asset, builder.String()+".tar.gz") {
				d.AssetID = int(*v.ID)
				d.Format = Tar
				break loop
			}
		}
	}
	builder.Reset()

	// handle if id is zero (no asset found)
	if d.AssetID == 0 {
		return ErrNoAssetFound.Msgf(runtime.GOOS, runtime.GOARCH)
	}
	return nil
}

// DownloadAssetFromID downloads and returns a buffer or a descriptive error
func (d *GHReleaseDownloader) DownloadAssetFromID() (*bytes.Buffer, error) {
	_, rdurl, err := d.client.Repositories.DownloadReleaseAsset(context.Background(), Organization, d.ToolName, int64(d.AssetID), nil)
	if err != nil {
		return nil, err
	}
	resp, err := d.httpClient.Get(rdurl)
	if err != nil {
		return nil, errorutil.NewWithErr(err).Msgf("failed to download release asset")
	}
	if resp.StatusCode != 200 {
		return nil, errorutil.New("something went wrong got %v while downloading asset, expected status 200", resp.StatusCode)
	}
	if resp.Body == nil {
		return nil, errorutil.New("something went wrong got response without body")
	}
	defer resp.Body.Close()

	if !HideProgressBar {
		bar := pb.New64(resp.ContentLength).SetMaxWidth(100)
		bar.Start()
		resp.Body = bar.NewProxyReader(resp.Body)
		defer bar.Finish()
	}

	bin, err := io.ReadAll(resp.Body)
	if err != nil {
		return nil, errorutil.NewWithErr(err).Msgf("failed to read response body")
	}
	return bytes.NewBuffer(bin), nil
}

// GetExecutableFromAsset downloads and only returns tool Binary
func (d *GHReleaseDownloader) GetExecutableFromAsset() ([]byte, error) {
	buff, err := d.DownloadAssetFromID()
	if err != nil {
		return nil, err
	}
	if d.Format == Zip {
		zipReader, err := zip.NewReader(bytes.NewReader(buff.Bytes()), int64(buff.Len()))
		if err != nil {
			return nil, err
		}
		for _, f := range zipReader.File {
			if !strings.EqualFold(strings.TrimSuffix(f.Name, extIfFound), d.AssetName) {
				continue
			}
			fileInArchive, err := f.Open()
			if err != nil {
				return nil, err
			}
			bin, err := io.ReadAll(fileInArchive)
			if err != nil {
				return nil, err
			}
			_ = fileInArchive.Close()
			return bin, nil
		}
	} else if d.Format == Tar {
		gzipReader, err := gzip.NewReader(buff)
		if err != nil {
			return nil, err
		}
		tarReader := tar.NewReader(gzipReader)
		// iterate through the files in the archive
		for {
			header, err := tarReader.Next()
			if err == io.EOF {
				break
			}
			if err != nil {
				return nil, err
			}
			if !strings.EqualFold(strings.TrimSuffix(header.FileInfo().Name(), extIfFound), d.AssetName) {
				continue
			}
			// if the file is not a directory, extract it
			if !header.FileInfo().IsDir() {
				bin, err := io.ReadAll(tarReader)
				if err != nil {
					return nil, err
				}
				return bin, nil
			}
		}
	}
	return nil, fmt.Errorf("executable not found in archive")
}<|MERGE_RESOLUTION|>--- conflicted
+++ resolved
@@ -27,20 +27,11 @@
 
 // GHReleaseDownloader fetches and reads release of a gh repo
 type GHReleaseDownloader struct {
-<<<<<<< HEAD
-	ToolName string // we assume toolname and ToolName are always same
-	Format   AssetFormat
-	AssetID  int
-
-	client     *github.Client
-	httpClient *http.Client
-=======
 	ToolName  string // we assume toolname and ToolName are always same
 	Format    AssetFormat
 	AssetID   int
 	AssetName string
 	client    *github.Client
->>>>>>> 839aeb49
 }
 
 // NewghReleaseDownloader instance
@@ -52,9 +43,7 @@
 	if token := os.Getenv("GITHUB_TOKEN"); token != "" {
 		httpClient = oauth2.NewClient(context.Background(), oauth2.StaticTokenSource(&oauth2.Token{AccessToken: token}))
 	}
-<<<<<<< HEAD
-	return &GHReleaseDownloader{client: github.NewClient(httpClient), ToolName: toolName, httpClient: httpClient}
-=======
+ 
 	ghrd := GHReleaseDownloader{client: github.NewClient(DefaultHttpClient), ToolName: toolName}
 
 	if ghrd.AssetName == "" && GHAssetName != "" {
@@ -64,7 +53,6 @@
 		ghrd.AssetName = ghrd.ToolName
 	}
 	return &ghrd
->>>>>>> 839aeb49
 }
 
 // getLatestRelease returns latest release of error
